# Dutch translation for blueman
# Copyright (c) 2008 Rosetta Contributors and Canonical Ltd 2008
# This file is distributed under the same license as the blueman package.
# FIRST AUTHOR <EMAIL@ADDRESS>, 2008.
#
msgid ""
msgstr ""
"Project-Id-Version: blueman\n"
"Report-Msgid-Bugs-To: FULL NAME <EMAIL@ADDRESS>\n"
<<<<<<< HEAD
"POT-Creation-Date: 2009-11-04 10:55+0200\n"
"PO-Revision-Date: 2009-11-07 14:15+0000\n"
"Last-Translator: Vincent Van Houtte <vvh@synergylaw.be>\n"
=======
"POT-Creation-Date: 2009-12-29 20:33+0200\n"
"PO-Revision-Date: 2009-12-29 19:39+0000\n"
"Last-Translator: Vincent Van Houtte <Unknown>\n"
>>>>>>> 4142183f
"Language-Team: Dutch <nl@li.org>\n"
"MIME-Version: 1.0\n"
"Content-Type: text/plain; charset=UTF-8\n"
"Content-Transfer-Encoding: 8bit\n"
"Plural-Forms: nplurals=2; plural=n != 1;\n"
<<<<<<< HEAD
"X-Launchpad-Export-Date: 2009-11-05 08:34+0000\n"
=======
"X-Launchpad-Export-Date: 2009-12-30 04:44+0000\n"
>>>>>>> 4142183f
"X-Generator: Launchpad (build Unknown)\n"

#: ../data/ui/adapters-tab.ui.h:1
msgid "<b>Friendly Name</b>"
msgstr ""

#: ../data/ui/adapters-tab.ui.h:2
<<<<<<< HEAD
msgid "<b>Visibility setting</b>"
msgstr "<b>Zichtbaarheid</b>"
=======
msgid "<b>Visibility Setting</b>"
msgstr ""
>>>>>>> 4142183f

#: ../data/ui/adapters-tab.ui.h:3
msgid "Always visible"
msgstr "Altijd zichtbaar"

#: ../data/ui/adapters-tab.ui.h:4 ../apps/blueman-adapters:145
msgid "Hidden"
msgstr "Verborgen"

#: ../data/ui/adapters-tab.ui.h:5
msgid "Temporarily visible"
msgstr ""

#: ../data/ui/adapters.ui.h:1
msgid "Bluetooth Adapters"
msgstr "Bluetooth-adapters"

#: ../data/ui/applet-passkey.ui.h:1
msgid "Pairing request"
msgstr "Koppelingsverzoek"

#: ../data/ui/applet-passkey.ui.h:2
msgid "Pairing request for device:"
msgstr "Verbindingsverzoek van dit apparaat:"

#: ../data/ui/applet-passkey.ui.h:3
msgid "Show input"
msgstr "Toon invoer"

#. translators: toolbar item: keep it as short as possible
#: ../data/ui/manager-main.ui.h:2
msgid "Add"
msgstr "Toevoegen"

#: ../data/ui/manager-main.ui.h:3
#: ../blueman/gui/manager/ManagerDeviceMenu.py:249
msgid "Add this device to known devices list"
msgstr "Voeg toe aan lijst met gekende apparaten"

#: ../data/ui/manager-main.ui.h:4
msgid "Bluetooth Devices"
msgstr "Bluetooth apparaten"

#. translators: toolbar item: keep it as short as possible
#: ../data/ui/manager-main.ui.h:6
msgid "Browse"
msgstr "Bladeren"

#: ../data/ui/manager-main.ui.h:7
msgid "Browse the device using obex ftp"
msgstr "Het apparaat verkennen via obex ftp"

#: ../data/ui/manager-main.ui.h:8
#: ../blueman/gui/manager/ManagerDeviceMenu.py:566
msgid "Create pairing with the device"
msgstr "Koppel het apparaat aan"

#: ../data/ui/manager-main.ui.h:9
#: ../blueman/gui/manager/ManagerDeviceMenu.py:585
msgid "Mark/Unmark this device as trusted"
msgstr "Markeer/demarkeer dit apparaat als vertrouwd"

#. translators: toolbar item: keep it as short as possible
#: ../data/ui/manager-main.ui.h:11
#: ../blueman/gui/manager/ManagerDeviceMenu.py:257
#: ../blueman/gui/manager/ManagerDeviceMenu.py:565
msgid "Pair"
msgstr "Koppel"

#. translators: toolbar item: keep it as short as possible
#: ../data/ui/manager-main.ui.h:13
msgid "Remove"
msgstr "Verwijderen"

#: ../data/ui/manager-main.ui.h:14
#: ../blueman/gui/manager/ManagerDeviceMenu.py:622
msgid "Remove this device from the known devices list"
msgstr "Verwijder uit de lijst met gekende apparaten"

#: ../data/ui/manager-main.ui.h:15
#: ../blueman/gui/manager/ManagerDeviceMenu.py:255
#: ../blueman/gui/manager/ManagerDeviceMenu.py:591
msgid "Run the setup assistant for this device"
msgstr "Start de instelhulp voor dit apparaat"

#. translators: toolbar item: keep it as short as possible
#: ../data/ui/manager-main.ui.h:17 ../blueman/gui/manager/ManagerMenu.py:199
msgid "Search"
msgstr "Zoeken"

#: ../data/ui/manager-main.ui.h:18
msgid "Search for nearby devices"
msgstr "Zoek naar apparaten in de buurt"

#. translators: toolbar item: keep it as short as possible
#: ../data/ui/manager-main.ui.h:20
msgid "Send File"
msgstr "Bestand verzenden"

#: ../data/ui/manager-main.ui.h:21
msgid "Send file(s) to the device"
msgstr "Zend bestand(en) naar het apparaat"

#. translators: toolbar item: keep it as short as possible
#: ../data/ui/manager-main.ui.h:23
#: ../blueman/gui/manager/ManagerDeviceMenu.py:251
#: ../blueman/gui/manager/ManagerDeviceMenu.py:587
msgid "Setup..."
msgstr "Installeer..."

#. translators: toolbar item: keep it as short as possible
#: ../data/ui/manager-main.ui.h:25
#: ../blueman/gui/manager/ManagerDeviceMenu.py:576
#: ../blueman/gui/manager/ManagerToolbar.py:47
#: ../blueman/gui/manager/ManagerToolbar.py:120
msgid "Trust"
msgstr "Vertrouw"

#: ../data/ui/services.ui.h:1
msgid "Local Services"
msgstr "Lokale diensten"

#: ../data/ui/services-network.ui.h:1
msgid "<b>DUN Support</b>"
msgstr "<b>DUN ondersteuning</b>"

#: ../data/ui/services-network.ui.h:2
msgid "<b>NAP Settings</b>"
msgstr "<b>NAP Instellingen</b>"

#: ../data/ui/services-network.ui.h:3
msgid "<b>Network Settings</b>"
msgstr "<b>Netwerkinstellingen</b>"

#: ../data/ui/services-network.ui.h:4
msgid "<b>No DHCP servers installed</b>"
msgstr "<b>Geen DHCP servers geïnstalleerd</b>"

#: ../data/ui/services-network.ui.h:5
msgid "<b>PAN Support</b>"
msgstr "<b>PAN ondersteuning</b>"

#: ../data/ui/services-network.ui.h:6 ../data/ui/services-audio.ui.h:3
msgid "<b>Services</b>"
msgstr "<b>Diensten</b>"

#: ../data/ui/services-network.ui.h:7
<<<<<<< HEAD
msgid "<b>dnsmasq</b>"
msgstr "<b>dnsmasq</b>"

#: ../data/ui/services-network.ui.h:8
msgid "Blueman"
msgstr "Blueman"

#: ../data/ui/services-network.ui.h:9
msgid "Blueman (dhclient)"
msgstr "Blueman (dhclient)"

#: ../data/ui/services-network.ui.h:10
=======
>>>>>>> 4142183f
msgid "DHCP server type:"
msgstr "DHCP server type:"

#: ../data/ui/services-network.ui.h:8
msgid "Enable Routing (NAT)"
msgstr "Maak Routing (NAT) mogelijk"

#: ../data/ui/services-network.ui.h:9
#: ../blueman/gui/manager/ManagerDeviceMenu.py:399 ../blueman/Sdp.py:118
#: ../apps/blueman-assistant:336
msgid "Group Network"
msgstr "Netwerk-groep"

#: ../data/ui/services-network.ui.h:10
msgid "IP Address:"
msgstr "IP-adres:"

#: ../data/ui/services-network.ui.h:11
msgid "Network Access Point (NAP)"
msgstr "Network Access Point (NAP)"
<<<<<<< HEAD

#: ../data/ui/services-network.ui.h:15
msgid "NetworkManager"
msgstr "Netwerkmanager"
=======
>>>>>>> 4142183f

#: ../data/ui/services-network.ui.h:12
msgid "Recommended"
msgstr "Aanbevolen"

#: ../data/ui/services-transfer.ui.h:1
msgid "<b>Advanced</b>"
msgstr "<b>Geavanceerd</b>"

#: ../data/ui/services-transfer.ui.h:2
msgid "<b>File Receiving (Object Push)</b>"
msgstr "<b>Bestand ontvangen (Object Push)</b>"

#: ../data/ui/services-transfer.ui.h:3
msgid "<b>File Sharing (FTP)</b>"
msgstr "<b>Bestanden Delen (FTP)</b>"

#: ../data/ui/services-transfer.ui.h:4
msgid "<b>Transfer Settings</b>"
msgstr "<b>Overdracht Instellingen</b>"

#: ../data/ui/services-transfer.ui.h:5
msgid "Accept files from trusted devices"
msgstr "Accepteer bestanden van vertrouwde toestellen"

#: ../data/ui/services-transfer.ui.h:6
msgid "Allow devices to write/delete"
msgstr "Laat apparaten schrijven/wissen"

#: ../data/ui/services-transfer.ui.h:8
#, no-c-format
msgid ""
"Command to start an obex ftp browser.\n"
"<i>%d</i> is substituted with device address."
msgstr ""
"Commando om een obex ftp browser te starten.\n"
"<i>%d</i> wordt vervangen door het apparaatadres."

#: ../data/ui/services-transfer.ui.h:10
msgid "Enabled"
msgstr "Ingeschakeld"

#: ../data/ui/services-transfer.ui.h:11
msgid "Select Shared/Storage folder"
msgstr "Selecteer Gedeelde/Opslag map"

#: ../data/ui/services-transfer.ui.h:12
msgid "Shared Folder:"
msgstr "Gedeelde Map:"

#: ../data/ui/services-audio.ui.h:1
msgid ""
"<b>After applying these settings Bluetooth daemon will be restarted.</b>"
msgstr ""
<<<<<<< HEAD
"<b>Nadat deze instellingen zijn gewijzigd, zal de bluetooth daemon herstarten.</b>"
=======
"<b>Nadat deze instellingen zijn gewijzigd, zal de bluetooth daemon "
"herstarten.</b>"
>>>>>>> 4142183f

#: ../data/ui/services-audio.ui.h:2
msgid "<b>Audio Settings</b>"
msgstr "<b>Audio instellingen</b>"

#: ../data/ui/services-audio.ui.h:4
msgid ""
"Advanced Audio receiver <span weight='bold' "
"color='#cc0000'>Experimental!</span>"
msgstr ""
"Geavanceerde Audio ontvanger <span weight='bold' "
"color='#cc0000'>Experimenteel!</span>"

#: ../data/ui/services-audio.ui.h:5
msgid "Allows this computer to act like a handsfree headset."
msgstr "Laat deze pc toe om te handelen als een handenvrije headset"

#: ../data/ui/services-audio.ui.h:6
msgid ""
"Allows you to receive a2dp audio from other Bluetooth devices and play it "
"over the speakers."
msgstr ""
"Laat u toe om a2dp audio van andere bluetooth apparaten te ontvangen en "
"vervolgens af te spelen door uw speakers."

#: ../data/ui/services-audio.ui.h:7
msgid ""
"Headset Emulation <span weight='bold' color='#cc0000'>Very "
"Experimental!</span>"
msgstr ""
"Headset Emulatie <span weight='bold' color='#cc0000'>Zeer "
"Experimenteel!</span>"

#: ../data/ui/send-dialog.ui.h:1
msgid "<b>File:</b>"
msgstr "<b>Bestand:</b>"

#: ../data/ui/send-dialog.ui.h:2
msgid "<b>To:</b>"
msgstr "<b>Naar:</b>"

#: ../data/ui/send-dialog.ui.h:3
msgid ""
"<span weight=\"bold\" size=\"large\">Sending files via Bluetooth</span>"
msgstr ""
"<span weight=\"bold\" size=\"large\">Bezig met het verzenden van bestanden "
"via Bluetooth</span>"

#: ../data/ui/send-dialog.ui.h:4
msgid "Bluetooth File Transfer"
msgstr "Bluetooth bestandsoverdracht"

#: ../data/ui/assistant.ui.h:1
msgid "<b>Congratulations, device successfully added</b>"
msgstr "<b>Proficiat, apparaat succesvol toegevoegd</b>"

#: ../data/ui/assistant.ui.h:2
msgid "<b>Connect to:</b>"
msgstr "<b>Verbind met:</b>"

#: ../data/ui/assistant.ui.h:3
msgid "<b>Please wait...</b>"
msgstr "<b>Een ogenblik aub...</b>"

#: ../data/ui/assistant.ui.h:4
msgid "<b>Select pairing method to use:</b>"
msgstr "<b>Selecteer de te gebruiken koppelingsmethode:</b>"

#: ../data/ui/assistant.ui.h:5
msgid ""
"<b>Welcome to the Bluetooth device setup assistant. </b>\n"
"\n"
"\n"
"It will walk you through the process of configuring and connecting to your "
"Bluetooth enabled devices."
msgstr ""
<<<<<<< HEAD
"<b>Welkom in de installatie assistent voor bluetooth apparaten. </b>\n"
"\n"
"\n"
"Deze zal u helpen om de verbinding in te stellen voor apparaten met bluetooth "
"mogelijkheden."
=======
>>>>>>> 4142183f

#: ../data/ui/assistant.ui.h:9
msgid "Proceed Without Pairing"
msgstr "Ga verder zonder aan te koppelen"

#: ../data/ui/assistant.ui.h:10
msgid "Use Custom Passkey:"
msgstr "Gebruik een eigen sleutel:"

#: ../data/ui/assistant.ui.h:11
msgid "Use Random Passkey"
msgstr "Gebruik een willekeurige sleutel"

#: ../data/ui/device-list-widget.ui.h:1
msgid "Adapter selection"
msgstr "Adapterkeuze"

#: ../data/ui/device-list-widget.ui.h:2
msgid "Device search progress"
msgstr "Voortgang van zoeken van apparaten"

#: ../data/ui/device-list-widget.ui.h:3
msgid "Search for devices"
msgstr "Zoek naar apparaten"

#: ../data/ui/applet-plugins-widget.ui.h:1
msgid "<b>Author:</b>"
msgstr "<b>Auteur:</b>"

#: ../data/ui/applet-plugins-widget.ui.h:2
msgid "<b>Conflicts with:</b>"
msgstr "<b>Conflicteert met:</b>"

#: ../data/ui/applet-plugins-widget.ui.h:3
msgid "<b>Depends on:</b>"
msgstr "<b>Hangt af van:</b>"

#: ../data/ui/applet-plugins-widget.ui.h:4
msgid "<b>Plugin description:</b>"
msgstr "<b>Plugin beschrijving:</b>"

#: ../data/ui/applet-plugins-widget.ui.h:5
msgid "Configuration"
msgstr "Instellingen"

#: ../data/ui/applet-plugins-widget.ui.h:6
msgid "Configure selected plugin's preferences"
msgstr "Stel de voorkeuren in voor de geselecteerde plugin"

#: ../data/ui/applet-plugins-widget.ui.h:7
msgid "Not specified"
msgstr "Niet gespecificeerd"

#: ../data/ui/applet-plugins-widget.ui.h:8 ../blueman/Sdp.py:257
#: ../blueman/Sdp.py:357 ../blueman/Sdp.py:362
#: ../blueman/plugins/applet/NetUsage.py:247
#: ../blueman/plugins/applet/NetUsage.py:248
msgid "Unknown"
msgstr "Onbekend"

#: ../data/ui/gsm-settings.ui.h:1
msgid "<b>GSM settings</b>"
msgstr "<b>GSM instellingen</b>"

#: ../data/ui/gsm-settings.ui.h:2
msgid "APN:"
msgstr "APN:"

#: ../data/ui/gsm-settings.ui.h:3
msgid "Number:"
msgstr "Nummer:"

#: ../data/ui/net-usage.ui.h:1
msgid "<b>Downloaded:</b>"
msgstr "<b>Gedownload:</b>"

#: ../data/ui/net-usage.ui.h:2
msgid "<b>Log duration:</b>"
msgstr "<b>Log lengte:</b>"

#: ../data/ui/net-usage.ui.h:3
msgid "<b>Log started:</b>"
msgstr "<b>Loggen gestart:</b>"

#: ../data/ui/net-usage.ui.h:4
msgid "<b>Total:</b>"
msgstr "<b>Totaal:</b>"

#: ../data/ui/net-usage.ui.h:5
msgid "<b>Uploaded:</b>"
msgstr "Geüpload:</b>"

#: ../data/ui/net-usage.ui.h:6
msgid "Reset"
msgstr "Maak ongedaan"

#: ../data/ui/net-usage.ui.h:7
msgid "Traffic statistics"
msgstr "Verkeer statistieken"

#: ../data/ui/net-usage.ui.h:8
msgid "gtk-close"
msgstr "gtk-close"

#: ../blueman/main/applet/Transfer.py:170
msgid "Incoming file over Bluetooth"
msgstr "Binnenkomend bestand via Bluetooth"

#: ../blueman/main/applet/Transfer.py:171
#, python-format
msgid "Incoming file %(0)s from %(1)s"
msgstr "Binnenkomend bestand %(0)s van %(1)s"

#: ../blueman/main/applet/Transfer.py:172
#: ../blueman/main/applet/BluezAgent.py:240
msgid "Accept"
msgstr "Accepteer"

#: ../blueman/main/applet/Transfer.py:172
msgid "Reject"
msgstr "Weigeren"

#: ../blueman/main/applet/Transfer.py:180
msgid "Receiving file"
msgstr "Bestand wordt ontvangen"

#: ../blueman/main/applet/Transfer.py:181
#, python-format
msgid "Receiving file %(0)s from %(1)s"
msgstr "Bestand %(0)s van %(1)s wordt ontvangen"

#: ../blueman/main/applet/Transfer.py:218
#: ../blueman/main/applet/Transfer.py:244
msgid "File received"
msgstr "Bestand ontvangen"

#: ../blueman/main/applet/Transfer.py:219
#: ../blueman/main/applet/Transfer.py:245
#, python-format
msgid "File %(0)s from %(1)s successfully received"
msgstr "Bestand %(0)s van %(1)s succesvol ontvangen"

#: ../blueman/main/applet/Transfer.py:232
msgid "Transfer failed"
msgstr "Overdracht mislukt"

#: ../blueman/main/applet/Transfer.py:233
#, python-format
msgid "Transfer of file %(0)s failed"
msgstr "Overdracht van bestand %(0)s mislukt"

#: ../blueman/main/applet/Transfer.py:251
#: ../blueman/main/applet/Transfer.py:261
msgid "Files received"
msgstr "Bestanden ontvangen"

#: ../blueman/main/applet/Transfer.py:252
#, python-format
msgid "Received %d file in the background"
msgid_plural "Received %d files in the background"
msgstr[0] "%d bestand op de achtergrond ontvangen"
msgstr[1] "%d bestanden op de achtergrond ontvangen"

#: ../blueman/main/applet/Transfer.py:262
#, python-format
msgid "Received %d more file in the background"
msgid_plural "Received %d more files in the background"
msgstr[0] "%d ander bestand op de achtergrond ontvangen"
msgstr[1] "%d andere bestanden op de achtergrond ontvangen"

#: ../blueman/main/applet/BluezAgent.py:125
#, python-format
msgid "Pairing request for %s"
msgstr "Koppelingsverzoek voor %s"

#: ../blueman/main/applet/BluezAgent.py:137
#: ../blueman/main/applet/BluezAgent.py:243
msgid "Bluetooth Authentication"
msgstr "Bluetooth Authenticatie"

#: ../blueman/main/applet/BluezAgent.py:178
#: ../blueman/main/applet/BluezAgent.py:261
msgid "Enter PIN code for authentication:"
msgstr "Voer PIN code in voor authenticatie:"

#: ../blueman/main/applet/BluezAgent.py:179
#: ../blueman/main/applet/BluezAgent.py:262
msgid "Enter PIN code"
msgstr "Voer PIN code in"

#: ../blueman/main/applet/BluezAgent.py:187
#: ../blueman/main/applet/BluezAgent.py:270
msgid "Enter passkey for authentication:"
msgstr "Voer sleutel in voor authenticatie:"

#: ../blueman/main/applet/BluezAgent.py:188
#: ../blueman/main/applet/BluezAgent.py:271
msgid "Enter passkey"
msgstr "Voer sleutel in"

#: ../blueman/main/applet/BluezAgent.py:208
msgid "Pairing request for:"
msgstr "Koppelingsverzoek voor:"

#: ../blueman/main/applet/BluezAgent.py:208
#: ../blueman/main/applet/BluezAgent.py:287
msgid "Confirm value for authentication:"
msgstr "Bevestig waarde voor authenticatie:"

#: ../blueman/main/applet/BluezAgent.py:209
msgid "Confirm"
msgstr "Bevestig"

#: ../blueman/main/applet/BluezAgent.py:209
#: ../blueman/main/applet/BluezAgent.py:241
msgid "Deny"
msgstr "Weiger"

#: ../blueman/main/applet/BluezAgent.py:238
msgid "Authorization request for:"
msgstr "Autorisatieverzoek voor:"

#: ../blueman/main/applet/BluezAgent.py:238
msgid "Service:"
msgstr "Dienst:"

#: ../blueman/main/applet/BluezAgent.py:239
msgid "Always accept"
msgstr "Aanvaard altijd"

#: ../blueman/main/applet/BluezAgent.py:285
msgid "Confirm value"
msgstr "Bevestig waarde"

#: ../blueman/main/applet/BluezAgent.py:286
#, python-format
msgid "Pairing with: %s"
msgstr "Koppelen met: %s"

#: ../blueman/Functions.py:76
msgid "Bluetooth Turned Off"
msgstr "Bluetooth uitgeschakeld"

#: ../blueman/Functions.py:80
msgid "Enable Bluetooth"
msgstr "Bluetooth inschakelen"

#: ../blueman/gui/manager/ManagerMenu.py:38
msgid "_Adapter"
msgstr "_Adapter"

#: ../blueman/gui/manager/ManagerMenu.py:39
msgid "_Device"
msgstr "A_pparaat"

#: ../blueman/gui/manager/ManagerMenu.py:41
msgid "_View"
msgstr "_Beeld"

#: ../blueman/gui/manager/ManagerMenu.py:42
msgid "_Help"
msgstr "_Help"

#: ../blueman/gui/manager/ManagerMenu.py:55
msgid "Get Help Online..."
msgstr "Vind hulp online..."

#: ../blueman/gui/manager/ManagerMenu.py:60
msgid "Translate This Application..."
msgstr "Vertaal dit Programma..."

#: ../blueman/gui/manager/ManagerMenu.py:65
msgid "Report a Problem"
msgstr "Rapporteer een probleem"

#: ../blueman/gui/manager/ManagerMenu.py:75
msgid "Device Manager"
msgstr "Apparaatbeheer"

#: ../blueman/gui/manager/ManagerMenu.py:83
msgid "Show Toolbar"
msgstr "Toon werkbalk"

#: ../blueman/gui/manager/ManagerMenu.py:95
msgid "Show Statusbar"
msgstr "Toon statusbalk"

#: ../blueman/gui/manager/ManagerMenu.py:111
msgid "Latest Device First"
msgstr "Laatste apparaat eerst"

#: ../blueman/gui/manager/ManagerMenu.py:115
msgid "Latest Device Last"
msgstr "Laatste apparaat laatst"

#: ../blueman/gui/manager/ManagerDeviceList.py:451
msgid "<b>Trusted and Bonded</b>"
msgstr "<b>Vertrouwd en gekoppeld</b>"

#: ../blueman/gui/manager/ManagerDeviceList.py:453
msgid "<b>Bonded</b>"
msgstr "<b>Gekoppeld</b>"

#: ../blueman/gui/manager/ManagerDeviceList.py:455
msgid "<b>Trusted</b>"
msgstr "<b>Vertrouwd></b>"

#: ../blueman/gui/manager/ManagerDeviceList.py:476
msgid "Poor"
msgstr "Matig"

#: ../blueman/gui/manager/ManagerDeviceList.py:479
#: ../blueman/gui/manager/ManagerDeviceList.py:495
msgid "Sub-optimal"
msgstr "Sub-optimaal"

#: ../blueman/gui/manager/ManagerDeviceList.py:482
#: ../blueman/gui/manager/ManagerDeviceList.py:498
msgid "Optimal"
msgstr "Optimaal"

#: ../blueman/gui/manager/ManagerDeviceList.py:485
msgid "Much"
msgstr "Veel"

#: ../blueman/gui/manager/ManagerDeviceList.py:488
msgid "Too much"
msgstr "Teveel"

#: ../blueman/gui/manager/ManagerDeviceList.py:492
msgid "Low"
msgstr "Laag"

#: ../blueman/gui/manager/ManagerDeviceList.py:501
msgid "High"
msgstr "Hoog"

#: ../blueman/gui/manager/ManagerDeviceList.py:504
msgid "Very High"
msgstr "Zeer hoog"

#: ../blueman/gui/manager/ManagerDeviceList.py:507
#, python-format
msgid ""
"<b>Connected</b>\n"
"Received Signal Strength: %(rssi)u%% <i>(%(rssi_state)s)</i>\n"
"Link Quality: %(lq)u%%\n"
"<b>Transmit Power Level: %(tpl)u%%</b> <i>(%(tpl_state)s)</i>"
msgstr ""
"<b>Verbonden</b>\n"
"Ontvangen signaalsterkte: %(rssi)u%% <i>(%(rssi_state)s)</i>\n"
"Verbindingskwaliteit: %(lq)u%%\n"
"<b>Zendsterkte: %(tpl)u%%</b> <i>(%(tpl_state)s)</i>"
<<<<<<< HEAD

=======
>>>>>>> 4142183f

#: ../blueman/gui/manager/ManagerDeviceList.py:509
#, python-format
msgid ""
"<b>Connected</b>\n"
"Received Signal Strength: %(rssi)u%% <i>(%(rssi_state)s)</i>\n"
"<b>Link Quality: %(lq)u%%</b>\n"
"Transmit Power Level: %(tpl)u%% <i>(%(tpl_state)s)</i>"
msgstr ""
"<b>Verbonden</b>\n"
"Ontvangen signaalsterkte: %(rssi)u%% <i>(%(rssi_state)s)</i>\n"
"<b>Verbindingskwaliteit: %(lq)u%%</b>\n"
"Zendsterkte: %(tpl)u%% <i>(%(tpl_state)s)</i>"
<<<<<<< HEAD

=======
>>>>>>> 4142183f

#: ../blueman/gui/manager/ManagerDeviceList.py:511
#, python-format
msgid ""
"<b>Connected</b>\n"
"<b>Received Signal Strength: %(rssi)u%%</b> <i>(%(rssi_state)s)</i>\n"
"Link Quality: %(lq)u%%\n"
"Transmit Power Level: %(tpl)u%% <i>(%(tpl_state)s)</i>"
msgstr ""
"<b>Verbonden</b>\n"
"<b>Ontvangen signaalsterkte: %(rssi)u%%</b> <i>(%(rssi_state)s)</i>\n"
"Verbindingskwaliteit: %(lq)u%%\n"
"Zendsterkte: %(tpl)u%% <i>(%(tpl_state)s)</i>"
<<<<<<< HEAD

=======
>>>>>>> 4142183f

#: ../blueman/gui/manager/ManagerDeviceMenu.py:124
#: ../blueman/gui/manager/ManagerDeviceMenu.py:596
msgid "Success!"
msgstr "Gelukt!"

#: ../blueman/gui/manager/ManagerDeviceMenu.py:128
#, python-format
msgid "Serial port connected to %s"
msgstr "Seriële poort verbonden met %s"

#: ../blueman/gui/manager/ManagerDeviceMenu.py:135
msgid "Failed"
msgstr "Mislukt"

#: ../blueman/gui/manager/ManagerDeviceMenu.py:139
msgid "Connection Failed: "
msgstr "Verbinden mislukt: "

#: ../blueman/gui/manager/ManagerDeviceMenu.py:146
msgid "Cancelled"
msgstr "Geannuleerd"

#: ../blueman/gui/manager/ManagerDeviceMenu.py:150
msgid "Connecting..."
msgstr "Bezig met verbinden..."

#: ../blueman/gui/manager/ManagerDeviceMenu.py:245
msgid "Add Device"
msgstr "Voeg apparaat toe"

#: ../blueman/gui/manager/ManagerDeviceMenu.py:261
msgid "Pair with the device"
msgstr ""

#: ../blueman/gui/manager/ManagerDeviceMenu.py:267
#: ../blueman/gui/manager/ManagerDeviceMenu.py:538
msgid "Send a File..."
msgstr ""

#: ../blueman/gui/manager/ManagerDeviceMenu.py:333
msgid "Dialup Service"
msgstr "Inbeldienst"

#: ../blueman/gui/manager/ManagerDeviceMenu.py:340
msgid "Serial Service"
msgstr "Seriële dienst"

#: ../blueman/gui/manager/ManagerDeviceMenu.py:349
#, python-format
msgid "Serial Port %s"
msgstr "Seriële poort %s"

#: ../blueman/gui/manager/ManagerDeviceMenu.py:367
msgid "Dialup Settings"
msgstr "Inbel-instellingen"

#: ../blueman/gui/manager/ManagerDeviceMenu.py:377
msgid "Serial Ports"
msgstr "Seriële poorten"

#: ../blueman/gui/manager/ManagerDeviceMenu.py:405 ../blueman/Sdp.py:117
#: ../apps/blueman-assistant:341
msgid "Network Access Point"
msgstr "Netwerk Toegangspunt"

#: ../blueman/gui/manager/ManagerDeviceMenu.py:412
#: ../blueman/plugins/services/Network.py:31
#: ../blueman/plugins/services/Network.py:44
msgid "Network"
msgstr "Netwerk"

#: ../blueman/gui/manager/ManagerDeviceMenu.py:421
msgid "Renew IP Address"
msgstr "Vernieuw IP adres"

#: ../blueman/gui/manager/ManagerDeviceMenu.py:430
#: ../blueman/gui/manager/ManagerDeviceMenu.py:435
#: ../apps/blueman-assistant:328
msgid "Input Service"
msgstr "Invoerdienst"

#: ../blueman/gui/manager/ManagerDeviceMenu.py:446
#: ../blueman/gui/manager/ManagerDeviceMenu.py:450
#: ../apps/blueman-assistant:356
msgid "Headset Service"
msgstr "Headset dienst"

#: ../blueman/gui/manager/ManagerDeviceMenu.py:462
#: ../blueman/gui/manager/ManagerDeviceMenu.py:466 ../blueman/Sdp.py:106
msgid "Audio Sink"
msgstr "Audio Sink"

#: ../blueman/gui/manager/ManagerDeviceMenu.py:467
msgid "Allows to send audio to remote device"
msgstr "Laat toe om audio te versturen naar ander apparaat"

#: ../blueman/gui/manager/ManagerDeviceMenu.py:478
#: ../blueman/gui/manager/ManagerDeviceMenu.py:482 ../blueman/Sdp.py:105
msgid "Audio Source"
msgstr "Audio bron"

#: ../blueman/gui/manager/ManagerDeviceMenu.py:483
msgid "Allows to receive audio from remote device"
msgstr "Laat toe om audio te ontvangen van ander apparaat"

#: ../blueman/gui/manager/ManagerDeviceMenu.py:506
msgid "<b>Connect To:</b>"
msgstr "<b>Verbinden met:</b>"

#: ../blueman/gui/manager/ManagerDeviceMenu.py:518
msgid "<b>Disconnect:</b>"
msgstr "<b>Verbinding verbreken:</b>"

#: ../blueman/gui/manager/ManagerDeviceMenu.py:543
msgid "Browse Device..."
msgstr ""

#: ../blueman/gui/manager/ManagerDeviceMenu.py:581
#: ../blueman/gui/manager/ManagerToolbar.py:45
#: ../blueman/gui/manager/ManagerToolbar.py:115
msgid "Untrust"
msgstr "Vertrouwen beëindigen"

#: ../blueman/gui/manager/ManagerDeviceMenu.py:601
msgid "Fail"
msgstr "Mislukt"

#: ../blueman/gui/manager/ManagerDeviceMenu.py:604
msgid "Refreshing"
msgstr "Verversen"

#: ../blueman/gui/manager/ManagerDeviceMenu.py:606
msgid "Refreshing Services..."
msgstr "Verversen van diensten..."

#: ../blueman/gui/manager/ManagerDeviceMenu.py:609
msgid "Refresh Services"
msgstr "Ververs diensten"

#: ../blueman/gui/manager/ManagerDeviceMenu.py:618
msgid "Remove..."
msgstr "Verwijder..."

#: ../blueman/gui/manager/ManagerDeviceMenu.py:628
msgid "Disconnect"
msgstr ""

<<<<<<< HEAD
#: ../blueman/gui/manager/ManagerDeviceMenu.py:641
msgid "Forcefully disconnect a device"
msgstr "Verbinding geforceerd verbreken"
=======
#: ../blueman/gui/manager/ManagerDeviceMenu.py:629
msgid "Forcefully disconnect the device"
msgstr ""
>>>>>>> 4142183f

#: ../blueman/gui/manager/ManagerDeviceMenu.py:638
msgid "Disconnecting..."
msgstr "Bezig met verbreken van verbinding..."

#: ../blueman/gui/manager/ManagerProgressbar.py:32 ../apps/blueman-sendto:70
msgid "Connecting"
msgstr "Verbinden"

#: ../blueman/gui/manager/ManagerProgressbar.py:59
msgid "Cancel Operation"
msgstr "Actie annuleren"

#: ../blueman/gui/manager/ManagerStats.py:53
#: ../blueman/gui/manager/ManagerStats.py:56
msgid "Data activity indication"
msgstr "Data-activiteit indicatie"

#: ../blueman/gui/manager/ManagerStats.py:66
#: ../blueman/gui/manager/ManagerStats.py:79
msgid "Total data received and rate of transmission"
msgstr "Totaal van ontvangen gegevens en verbindingssnelheid"

#: ../blueman/gui/manager/ManagerStats.py:71
#: ../blueman/gui/manager/ManagerStats.py:74
msgid "Total data sent and rate of transmission"
msgstr "Totaal van verstuurde gegevens en verbindingssnelheid"

#: ../blueman/gui/DeviceSelectorDialog.py:27
msgid "Select Device"
msgstr "Selecteer apparaat"

#: ../blueman/gui/MessageArea.py:60
msgid "More"
msgstr "Meer"

#: ../blueman/gui/MessageArea.py:73
msgid "Close"
msgstr "Sluit"

#: ../blueman/gui/CommonUi.py:45
msgid "translator-credits"
msgstr ""
"Launchpad Contributions:\n"
"  Arjen Raateland https://launchpad.net/~arjen-raateland\n"
"  Balaam's Miracle https://launchpad.net/~balaam-balaamsmiracle\n"
"  Dirk Tas https://launchpad.net/~dirk-tas\n"
"  JohanF https://launchpad.net/~jfaase\n"
"  Mathijs https://launchpad.net/~mathijssch\n"
"  Robert Wubs https://launchpad.net/~wubsieonline\n"
"  S_joerdd https://launchpad.net/~sjoerdddd\n"
"  Vincent Van Houtte https://launchpad.net/~vvh\n"
"  cumulus007 https://launchpad.net/~cumulus-007\n"
"  domkop https://launchpad.net/~jeremy-defrere\n"
"  dvdmeer https://launchpad.net/~dennis-dvdmeer\n"
"  ubby https://launchpad.net/~kostas-sytske"

#: ../blueman/gui/CommonUi.py:48
msgid "Blueman is a GTK based Bluetooth manager"
msgstr "Blueman is een op GTK gebaseerde Bluetooth manager"

#: ../blueman/gui/GsmSettings.py:38
msgid "GSM Settings"
msgstr "GSM instellingen"

#: ../blueman/gui/applet/PluginDialog.py:122
#: ../blueman/plugins/applet/StandardItems.py:139
msgid "Plugins"
msgstr "Plugins"

#: ../blueman/gui/applet/PluginDialog.py:214
#: ../blueman/gui/applet/PluginDialog.py:215
msgid "Unspecified"
msgstr "Niet gespecificeerd"

#: ../blueman/gui/applet/PluginDialog.py:301
#: ../blueman/gui/applet/PluginDialog.py:321
msgid "Dependency issue"
msgstr "Afhankelijkheidsprobleem"

#: ../blueman/gui/applet/PluginDialog.py:302
#, python-format
msgid ""
"Plugin <b>\"%(0)s\"</b> depends on <b>%(1)s</b>. Unloading <b>%(1)s</b> will "
"also unload <b>\"%(0)s\"</b>.\n"
"Proceed?"
msgstr ""
<<<<<<< HEAD
"Plugin <b>\"%(0)s\"</b> hangt af van <b>%(1)s</b>. <b>%(1)s</b> uitzetten zal "
"ook <b>\"%(0)s\"</b> uitzetten.\n"
=======
"Plugin <b>\"%(0)s\"</b> hangt af van <b>%(1)s</b>. <b>%(1)s</b> uitzetten "
"zal ook <b>\"%(0)s\"</b> uitzetten.\n"
>>>>>>> 4142183f
"Verdergaan?"

#: ../blueman/gui/applet/PluginDialog.py:322
#, python-format
msgid ""
"Plugin <b>%(0)s</b> conflicts with <b>%(1)s</b>. Loading <b>%(1)s</b> will "
"unload <b>%(0)s</b>.\n"
"Proceed?"
msgstr ""
<<<<<<< HEAD
"Plugin <b>%(0)s</b> conflicteert met <b>%(1)s</b>. Laden van <b>%(1)s</b> zal "
"<b>%(0)s</b> uitzetten.\n"
=======
"Plugin <b>%(0)s</b> conflicteert met <b>%(1)s</b>. Laden van <b>%(1)s</b> "
"zal <b>%(0)s</b> uitzetten.\n"
>>>>>>> 4142183f
"Verdergaan?"

#. translators: device class
#: ../blueman/DeviceClass.py:36 ../blueman/DeviceClass.py:61
msgid "uncategorized"
msgstr "Geen classificatie"

#. translators: device class
#: ../blueman/DeviceClass.py:38
msgid "desktop"
msgstr "computer"

#. translators: device class
#: ../blueman/DeviceClass.py:40
msgid "server"
msgstr "server"

#. translators: device class
#: ../blueman/DeviceClass.py:42
msgid "laptop"
msgstr "laptop"

#. translators: device class
#: ../blueman/DeviceClass.py:44
msgid "handheld"
msgstr "pda"

#. translators: device class
#: ../blueman/DeviceClass.py:46
msgid "palm"
msgstr "palm"

#. translators: device class
#: ../blueman/DeviceClass.py:63
msgid "cellular"
msgstr "gsm"

#. translators: device class
#: ../blueman/DeviceClass.py:65
msgid "cordless"
msgstr "draadloos"

#. translators: device class
#: ../blueman/DeviceClass.py:67
msgid "smart phone"
msgstr "smartphone"

#. translators: device class
#: ../blueman/DeviceClass.py:69
msgid "modem"
msgstr "modem"

#. translators: device class
#: ../blueman/DeviceClass.py:71
msgid "isdn"
msgstr "isdn"

#. translators: device class
#: ../blueman/DeviceClass.py:108
msgid "headset"
msgstr "headset"

#. translators: device class
#: ../blueman/DeviceClass.py:110
msgid "handsfree"
msgstr "handenvrij"

#. translators: device class
#: ../blueman/DeviceClass.py:112 ../blueman/DeviceClass.py:180
#: ../blueman/DeviceClass.py:246
msgid "unknown"
msgstr "onbekend"

#. translators: device class
#: ../blueman/DeviceClass.py:114
msgid "microphone"
msgstr "microfoon"

#. translators: device class
#: ../blueman/DeviceClass.py:139
msgid "keyboard"
msgstr "toetsenbord"

#. translators: device class
#: ../blueman/DeviceClass.py:141
msgid "pointing"
msgstr "aanwijsapparaat"

#: ../blueman/Sdp.py:98
msgid "Dialup Networking (DUN)"
msgstr "Inbelnetwerk (DUN)"

#: ../blueman/plugins/applet/NetUsage.py:196
#: ../blueman/plugins/applet/NetUsage.py:298
#: ../blueman/plugins/applet/NetUsage.py:301
msgid "Connected:"
msgstr "Verbonden:"

#: ../blueman/plugins/applet/NetUsage.py:212
#: ../blueman/plugins/applet/NetUsage.py:309
msgid "Not Connected"
msgstr "Niet verbonden:"

#: ../blueman/plugins/applet/NetUsage.py:218
msgid ""
"No usage statistics are available yet. Try establishing a connection first "
"and then check this page."
msgstr ""
"Er zijn nog geen gebruiksstatistieken beschikbaar. Probeer eerst een "
"verbinding tot stand te brengen en check daarna deze pagina."

#: ../blueman/plugins/applet/NetUsage.py:241
msgid "day"
msgid_plural "days"
msgstr[0] "dag"
msgstr[1] "dagen"

#: ../blueman/plugins/applet/NetUsage.py:242
msgid "hour"
msgid_plural "hours"
msgstr[0] "uur"
msgstr[1] "uren"

#: ../blueman/plugins/applet/NetUsage.py:243
msgid "minute"
msgid_plural "minutes"
msgstr[0] "minuut"
msgstr[1] "minuten"

#: ../blueman/plugins/applet/NetUsage.py:245
#, python-format
msgid "%d %s %d %s and %d %s"
msgstr "%d %s %d %s en %d %s"

#: ../blueman/plugins/applet/NetUsage.py:276
msgid "Are you sure you want to reset the counter?"
msgstr "Bent u zeker dat u de teller wilt resetten?"

#: ../blueman/plugins/applet/NetUsage.py:315
msgid ""
"Allows you to monitor your (mobile broadband) network traffic usage. Useful "
"for limited data access plans. This plugin tracks every device seperately."
msgstr ""

#: ../blueman/plugins/applet/NetUsage.py:333
msgid "Network Usage"
msgstr ""

#: ../blueman/plugins/applet/NetUsage.py:334
msgid "Shows network traffic usage"
msgstr ""

#: ../blueman/plugins/applet/StatusIcon.py:38
#: ../blueman/plugins/applet/StatusIcon.py:51
#: ../blueman/plugins/applet/Indicator.py:94
#: ../blueman/plugins/applet/Indicator.py:99
msgid "Bluetooth Enabled"
msgstr ""

#: ../blueman/plugins/applet/StatusIcon.py:53
msgid "Bluetooth Disabled"
msgstr ""

#: ../blueman/plugins/applet/Networking.py:31
msgid "Manages local network services, like NAP bridges"
msgstr ""

#: ../blueman/plugins/applet/Networking.py:54
#: ../blueman/plugins/services/Network.py:113
msgid "Failed to apply network settings"
msgstr "Probleem met toepassen van netwerk instellingen"

#: ../blueman/plugins/applet/Networking.py:55
msgid ""
"You might not be able to connect to the Bluetooth network via this machine"
msgstr ""
"Het is met deze machine misschien niet mogelijk om te verbinden met het "
"Bluetooth netwerk"

#: ../blueman/plugins/applet/NMDUNSupport.py:85
msgid "Bluetooth Dialup"
msgstr ""

#: ../blueman/plugins/applet/NMDUNSupport.py:86
#, python-format
msgid "DUN connection on %s will now be available in Network Manager"
msgstr ""

#: ../blueman/plugins/applet/NMDUNSupport.py:96
msgid "Modem Manager did not support the connection"
msgstr ""

#: ../blueman/plugins/applet/NMDUNSupport.py:104
msgid ""
"Provides support for Dial Up Networking (DUN) with ModemManager and "
"NetworkManager 0.8"
msgstr ""

#: ../blueman/plugins/applet/RecentConns.py:57
msgid ""
"Provides a menu item that contains last used connections for quick access"
msgstr ""
"Voorziet in een menu item dat de laatst gebruikte connecties bevat voor "
"snelle toegang"

#. the maximum number of items RecentConns menu will display
#: ../blueman/plugins/applet/RecentConns.py:64
msgid "Maximum items"
msgstr ""

#: ../blueman/plugins/applet/RecentConns.py:65
msgid "The maximum number of items recent connections menu will display."
msgstr ""

#: ../blueman/plugins/applet/RecentConns.py:83
msgid "Recent Connections"
msgstr "Recente verbindingen"

#: ../blueman/plugins/applet/RecentConns.py:296
#, python-format
msgid "Connecting to %s"
msgstr "Verbinden met %s"

#: ../blueman/plugins/applet/RecentConns.py:302
#: ../blueman/plugins/applet/PPPSupport.py:68
msgid "Connected"
msgstr "Verbonden"

#: ../blueman/plugins/applet/RecentConns.py:302
#, python-format
msgid "Connected to %s"
msgstr "Verbonden met %s"

#: ../blueman/plugins/applet/RecentConns.py:308
msgid "Failed to connect"
msgstr "Probleem met het verbinden"

#: ../blueman/plugins/applet/RecentConns.py:326
#, python-format
msgid "Network Access (%s)"
msgstr "Netwerktoegang (%s)"

#: ../blueman/plugins/applet/RecentConns.py:331
msgid "Service"
msgstr "Dienst"

#: ../blueman/plugins/applet/RecentConns.py:343
#, python-format
msgid "%(service)s on %(device)s"
msgstr "%(service)s op %(device)s"

#: ../blueman/plugins/applet/RecentConns.py:362
msgid "Adapter for this connection is not available"
msgstr "Adapter voor deze connectie is niet beschikbaar"

#: ../blueman/plugins/applet/NMPANSupport.py:182
msgid ""
"Provides support for Personal Area Networking (PAN) introduced in "
"NetworkManager 0.8"
msgstr ""

#: ../blueman/plugins/applet/NMPANSupport.py:335
msgid "Already connected"
msgstr ""

#: ../blueman/plugins/applet/DBusService.py:39
msgid "Provides DBus API for other Blueman components"
msgstr ""

#: ../blueman/plugins/applet/NMMonitor.py:106
msgid ""
"Monitors NetworkManager's modem connections and automatically disconnects "
"Bluetooth link after the network connection is closed"
msgstr ""

#: ../blueman/plugins/applet/TransferService.py:29
msgid "Provides OBEX file transfer capabilities"
msgstr ""

#: ../blueman/plugins/applet/KillSwitch.py:33
msgid ""
"Toggles a platform Bluetooth killswitch when Bluetooth power state changes. "
"Useless with USB dongles."
msgstr ""

#: ../blueman/plugins/applet/StandardItems.py:30
msgid "Adds standard menu items to the status icon menu"
msgstr ""

#: ../blueman/plugins/applet/StandardItems.py:38
msgid "_Setup New Device"
msgstr ""

#: ../blueman/plugins/applet/StandardItems.py:45
msgid "Send _Files to Device"
msgstr ""

#: ../blueman/plugins/applet/StandardItems.py:50
msgid "_Browse Files on Device"
msgstr ""

#: ../blueman/plugins/applet/StandardItems.py:58
msgid "_Devices"
msgstr ""

#: ../blueman/plugins/applet/StandardItems.py:63
msgid "Adap_ters"
msgstr ""

#: ../blueman/plugins/applet/StandardItems.py:68
msgid "_Local Services"
msgstr ""

#: ../blueman/plugins/applet/StandardItems.py:78
msgid "_Plugins"
msgstr ""

#: ../blueman/plugins/applet/StandardItems.py:113 ../apps/blueman-manager:231
msgid "Starting Bluetooth Assistant"
msgstr "Starten Bluetooth assistent"

#: ../blueman/plugins/applet/StandardItems.py:117 ../apps/blueman-manager:272
msgid "Starting File Sender"
msgstr "Starten bestandsoverdracht"

#: ../blueman/plugins/applet/StandardItems.py:121
msgid "Starting File Browser"
msgstr "Starten bestandsverkenner"

#: ../blueman/plugins/applet/StandardItems.py:125
msgid "Starting Device Manager"
msgstr "Starten apparaatbeheer"

#: ../blueman/plugins/applet/StandardItems.py:129 ../apps/blueman-manager:263
msgid "Starting Adapter Preferences"
msgstr "Starten Adapter voorkeuren"

#: ../blueman/plugins/applet/StandardItems.py:133
msgid "Starting Service Preferences"
msgstr "Starten dienstvoorkeuren"

#: ../blueman/plugins/applet/StandardItems.py:137
msgid "applet"
msgstr "applet"

#: ../blueman/plugins/applet/AuthAgent.py:28
msgid "Provides passkey, authentication services for BlueZ daemon"
msgstr ""

#: ../blueman/plugins/applet/PulseAudio.py:89
msgid ""
"Automatically manages Pulseaudio Bluetooth sinks/sources.\n"
"<b>Note:</b> Requires pulseaudio 0.9.15 or higher"
msgstr ""

#: ../blueman/plugins/applet/PulseAudio.py:205
#: ../blueman/plugins/applet/PulseAudio.py:211
msgid "Bluetooth Audio"
msgstr ""

#: ../blueman/plugins/applet/PulseAudio.py:206
msgid ""
"Failed to initialize PulseAudio Bluetooth module. Bluetooth audio over "
"PulseAudio will not work."
msgstr ""

#: ../blueman/plugins/applet/PulseAudio.py:212
msgid ""
"Successfully connected to a Bluetooth audio device. This device will now be "
"available in the PulseAudio mixer"
msgstr ""

#: ../blueman/plugins/applet/DhcpClient.py:26
msgid "Provides a basic dhcp client for Bluetooth PAN connections."
msgstr ""

#: ../blueman/plugins/applet/DhcpClient.py:63
#: ../blueman/plugins/applet/DhcpClient.py:71
#: ../blueman/plugins/applet/DhcpClient.py:77
msgid "Bluetooth Network"
msgstr "Bluetooth Netwerk"

#: ../blueman/plugins/applet/DhcpClient.py:63
#, python-format
msgid "Interface %(0)s bound to IP address %(1)s"
msgstr "Netwerk %(0)s gekoppeld aan IP adres %(1)s"

#: ../blueman/plugins/applet/DhcpClient.py:71
#, python-format
msgid "Failed to obtain an IP address on %s"
msgstr ""

#: ../blueman/plugins/applet/DhcpClient.py:77
#, python-format
msgid ""
"Trying to obtain an IP address on %s\n"
"Please wait..."
msgstr ""

#: ../blueman/plugins/applet/NMIntegration.py:39
msgid ""
"<b>Deprecated</b>\n"
"Makes DUN/PAN connections available for NetworkManager 0.7"
msgstr ""

#: ../blueman/plugins/applet/NMIntegration.py:79
msgid "CDMA or GSM not supported"
msgstr ""

#: ../blueman/plugins/applet/NMIntegration.py:80
#, python-format
msgid ""
"The device %s does not appear to support GSM/CDMA.\n"
"This connection will not work."
msgstr ""

#: ../blueman/plugins/applet/Indicator.py:31
msgid ""
"Adds an indication on the status icon when Bluetooth is active and shows the "
"number of connections in the tooltip."
msgstr ""

#: ../blueman/plugins/applet/Indicator.py:84
msgid "Bluetooth Active"
msgstr ""

#: ../blueman/plugins/applet/Indicator.py:86
#, python-format
msgid "<b>%d Active Connection</b>"
msgid_plural "<b>%d Active Connections</b>"
msgstr[0] ""
msgstr[1] ""

#: ../blueman/plugins/applet/Headset.py:26
msgid "Runs a command when answer button is pressed on a headset"
msgstr ""
"Voert een commando uit wanneer de antwoord knop op een headset is ingedrukt"

#: ../blueman/plugins/applet/Headset.py:32
msgid "Command"
msgstr ""

#: ../blueman/plugins/applet/Headset.py:33
msgid "Command to execute when answer button is pressed:"
msgstr ""
"Commando dat gestart moet worden wanneer de antwoordknop ingedrukt wordt:"

#: ../blueman/plugins/applet/DiscvManager.py:32
msgid ""
"Provides a menu item for making the default adapter temporarily visible when "
"it is set to hidden by default"
msgstr ""
"Voorziet in een menu item om de standaard adapter tijdelijk zichtbaar te "
"maken wanneer het standaard op verborgen is ingesteld"

#: ../blueman/plugins/applet/DiscvManager.py:37
msgid "Discoverable timeout"
msgstr ""

#: ../blueman/plugins/applet/DiscvManager.py:38
msgid "Amount of time in seconds discoverable mode will last"
msgstr ""

#: ../blueman/plugins/applet/DiscvManager.py:46
#: ../blueman/plugins/applet/DiscvManager.py:142
msgid "_Make Discoverable"
msgstr ""

#: ../blueman/plugins/applet/DiscvManager.py:54
msgid "Make the default adapter temporarily visible"
msgstr "Maakt de standaard adapter tijdelijk zichtbaar"

#: ../blueman/plugins/applet/DiscvManager.py:80
#, python-format
msgid "Discoverable... %ss"
msgstr "Zichtbaar... %ss"

#: ../blueman/plugins/applet/Menu.py:27
msgid ""
"Provides a menu for the applet and an API for other plugins to manipulate it"
msgstr ""

#: ../blueman/plugins/applet/PPPSupport.py:68
#, python-format
msgid ""
"Successfully connected to <b>DUN</b> service on <b>%(0)s.</b>\n"
"Network is now available through <b>%(1)s</b>"
msgstr ""

#: ../blueman/plugins/applet/PPPSupport.py:75
msgid ""
"Provides basic support for connecting to the internet via DUN profile."
msgstr ""

#: ../blueman/plugins/applet/SerialManager.py:34
msgid ""
"Standard SPP profile connection handler, allows executing custom actions"
msgstr ""

#: ../blueman/plugins/applet/SerialManager.py:55
msgid "Serial port connected"
msgstr ""

#: ../blueman/plugins/applet/SerialManager.py:56
#, python-format
msgid ""
"Serial port service on device <b>%s</b> now will be available via <b>%s</b>"
msgstr ""

#: ../blueman/plugins/applet/SerialManager.py:75
msgid "Serial port connection script failed"
msgstr ""

<<<<<<< HEAD
#: ../blueman/plugins/applet/PowerManager.py:39
msgid "<b>Bluetooth Off</b>"
msgstr "<b>Bluetooth Uit</b>"
=======
#: ../blueman/plugins/applet/SerialManager.py:76
#, python-format
msgid ""
"There was a problem launching script %s\n"
"%s"
msgstr ""

#: ../blueman/plugins/applet/PowerManager.py:30
msgid "Controls Bluetooth adapter power states"
msgstr ""
>>>>>>> 4142183f

#: ../blueman/plugins/applet/PowerManager.py:53
msgid "<b>Bluetooth Off</b>"
msgstr "<b>Bluetooth Uit</b>"

#: ../blueman/plugins/applet/PowerManager.py:54
#: ../blueman/plugins/applet/PowerManager.py:195
msgid "<b>Turn Bluetooth Off</b>"
msgstr "<b>Schakel Bluetooth uit</b>"

#: ../blueman/plugins/applet/PowerManager.py:56
#: ../blueman/plugins/applet/PowerManager.py:196
msgid "Turn off all adapters"
msgstr "Alle adapters uitschakelen"

#: ../blueman/plugins/applet/PowerManager.py:183
msgid "<b>Turn Bluetooth On</b>"
msgstr "<b>Schakel Bluetooth in</b>"

#: ../blueman/plugins/applet/PowerManager.py:184
msgid "Turn on all adapters"
msgstr ""

#: ../blueman/plugins/services/Network.py:262
#: ../blueman/plugins/services/Network.py:265
#: ../blueman/plugins/services/Network.py:271
#: ../blueman/plugins/services/Network.py:277
msgid "Not currently supported with this setup"
msgstr ""

#: ../blueman/plugins/services/Transfer.py:30
msgid "Transfer"
msgstr "Overdragen"

#: ../blueman/plugins/services/Transfer.py:46
msgid "Applet's transfer service plugin is disabled"
msgstr ""

#: ../blueman/plugins/services/Transfer.py:135 ../apps/blueman-sendto:110
msgid "obex-data-server not available"
msgstr "obex-data-server niet beschikbaar"

#: ../data/blueman.desktop.in.h:1
msgid "Blueman Applet"
msgstr "Blueman Applet"

#: ../data/blueman.desktop.in.h:2 ../data/blueman-manager.desktop.in.h:1
msgid "Blueman Bluetooth Manager"
msgstr "Blueman Bluetooth Beheerder"

#: ../data/blueman-manager.desktop.in.h:2
msgid "Bluetooth Manager"
msgstr "Bluetooth beheerder"

#: ../data/configs/org.blueman.policy.in.h:1
msgid "Bluetooth Configuration"
msgstr ""

#: ../data/configs/org.blueman.policy.in.h:2
msgid "Changing Bluetooth system settings requires privileges"
msgstr ""

#: ../data/configs/org.blueman.policy.in.h:3
msgid "Configure Bluetooth Modems"
msgstr "Configureer Bluetooth modems"

#: ../data/configs/org.blueman.policy.in.h:4
msgid "Configure Bluetooth Network"
msgstr "Configureer Bluetooth netwerk"

#: ../data/configs/org.blueman.policy.in.h:5
msgid "Configuring networking requires privileges"
msgstr ""

#: ../data/configs/org.blueman.policy.in.h:6
msgid "Launch DHCP client"
msgstr "Start DHCP client"

#: ../data/configs/org.blueman.policy.in.h:7
msgid "Launching DHCP client requires privileges"
msgstr "Het starten van de DHCP client vereist privileges"

#: ../data/configs/org.blueman.policy.in.h:8
msgid "System policy prevents modifying the configuration"
msgstr "Systeembeleid voorkomt het wijzigen van de configuratie"

#: ../data/configs/org.blueman.policy.in.h:9
msgid "The Blueman Project"
msgstr "Het Blueman Project"

#: ../apps/blueman-manager:100
msgid "Bluetooth needs to be turned on for the device manager to function"
msgstr ""
"Bluetooth moet ingeschakeld worden om het apparaatbeheer te kunnen gebruiken"

#: ../apps/blueman-manager:110
msgid "Connection to BlueZ failed"
msgstr "Verbinding met BlueZ mislukt"

#: ../apps/blueman-manager:112
msgid ""
"Bluez daemon is not running, blueman-manager cannot continue.\n"
"This probably means that there were no Bluetooth adapters detected or "
"Bluetooth daemon was not started."
msgstr ""

#: ../apps/blueman-manager:199 ../apps/blueman-assistant:276
msgid "Adding"
msgstr "Bezig met toevoegen"

#: ../apps/blueman-manager:219
msgid "Searching"
msgstr "Bezig met zoeken"

#: ../apps/blueman-manager:238
msgid "Success"
msgstr "Gelukt"

#: ../apps/blueman-manager:243
msgid "Failure"
msgstr "Mislukt"

#: ../apps/blueman-manager:251
msgid "Pairing"
msgstr ""

#: ../apps/blueman-applet:130
msgid ""
"<b>An error has occured while loading a plugin. Please notify the developers "
"with the content of this message.</b>"
msgstr ""

#: ../apps/blueman-adapters:55
msgid "Bluetooth needs to be turned on for the adapter manager to work"
msgstr ""
"Bluetooth dient voor de adaptermanager aangezet te worden om te werken"

#: ../apps/blueman-adapters:143
msgid "Always"
msgstr "Altijd"

#: ../apps/blueman-adapters:147
#, c-format
msgid "%d Minute"
msgid_plural "%d Minutes"
msgstr[0] "%d minuut"
msgstr[1] "%d minuten"

#: ../apps/blueman-sendto:111
msgid "obex-data-server is probably not installed"
msgstr "obex-data-server is waarschijnlijk niet geïnstalleerd"

#: ../apps/blueman-sendto:139
msgid "Error occurred"
msgstr "Fout opgetreden"

#: ../apps/blueman-sendto:155
msgid "Cancelling"
msgstr ""

#: ../apps/blueman-sendto:175 ../apps/blueman-sendto:209
msgid "Sending File"
msgstr ""

#: ../apps/blueman-sendto:175 ../apps/blueman-sendto:209
msgid "ETA:"
msgstr ""

#: ../apps/blueman-sendto:203
#, c-format
msgid "%.0f Minute"
msgid_plural "%.0f Minutes"
msgstr[0] "%.0f minuut"
msgstr[1] "%.0f minuten"

#: ../apps/blueman-sendto:205
#, c-format
msgid "%.0f Second"
msgid_plural "%.0f Seconds"
msgstr[0] "%.0f seconde"
msgstr[1] "%.0f seconden"

#: ../apps/blueman-sendto:261
#, c-format
msgid "Error occurred while sending file %s"
msgstr "Fout opgetreden bij het verzenden van bestand %s"

#: ../apps/blueman-sendto:265
msgid "Skip"
msgstr "Overslaan"

#: ../apps/blueman-sendto:266
msgid "Retry"
msgstr "Opnieuw"

#: ../apps/blueman-sendto:316
msgid "Send files to this device"
msgstr "Verzend bestand naar dit apparaat"

#: ../apps/blueman-sendto:323
msgid "Bluetooth needs to be turned on for file sending to work"
msgstr ""
"Bluetooth dient voor bestandsverzending aangezet te worden om te werken"

#: ../apps/blueman-sendto:377
msgid "Select files to send"
msgstr "Kies te verzenden bestanden"

#: ../apps/blueman-assistant:61
msgid "Start configuration assistant for this device"
msgstr "Start configuratiehulp voor dit apparaat"

#: ../apps/blueman-assistant:65
msgid "Bluetooth needs to be turned on for the Bluetooth assistant to work"
msgstr ""

#: ../apps/blueman-assistant:79
msgid "Bluetooth Assistant"
msgstr "Bluetooth assistent"

#: ../apps/blueman-assistant:131
msgid "No adapters found"
msgstr ""

#: ../apps/blueman-assistant:275
msgid "<b>Adding Device...</b>"
msgstr "<b>Apparaat toevoegen...</b>"

#: ../apps/blueman-assistant:281
#, c-format
msgid ""
"<b>Pairing in progress...</b>\n"
"\n"
"Enter passkey <b>%s</b> on the device."
msgstr ""
"<b>Bezig met koppelen...</b>\n"
"\n"
"Voer sleutel <b>%s</b> in op het apparaat."

#: ../apps/blueman-assistant:293
msgid "<b>Failed to add device</b>"
msgstr "<b>Toevoegen apparaat mislukt</b>"

#: ../apps/blueman-assistant:346
msgid "A2DP Sink (Send Audio)"
msgstr ""

#: ../apps/blueman-assistant:351
msgid "A2DP Source (Receive Audio)"
msgstr ""

#: ../apps/blueman-assistant:360
msgid "Don't connect"
msgstr "Niet verbinden"

#: ../apps/blueman-assistant:375
msgid "<b>Device added and connected successfuly</b>"
msgstr "<b>Apparaat succesvol toegevoegd en verbonden</b>"

#: ../apps/blueman-assistant:381
msgid "<b>Device added successfuly, but failed to connect</b>"
msgstr "<b>Apparaat succesvol toegevoegd, maar verbinden is mislukt</b>"

#: ../apps/blueman-browse:47
msgid "Browse this device"
msgstr "Verken dit apparaat"

#: ../apps/blueman-browse:74
#, c-format
msgid "Failed to launch \"%s\""
msgstr "Starten \"%s\" mislukt"

#: ../apps/blueman-browse:75
msgid "You can enter an alternate browser in service settings"
msgstr "U kunt een alternatieve verkenner opgeven in dienstinstellingen"

#~ msgid "<b>Friendly name</b>"
#~ msgstr "<b>Vriendelijke naam</b>"

#~ msgid "Temporary visible"
#~ msgstr "Tijdelijk zichtbaar"

#~ msgid "Send a file..."
#~ msgstr "Verzend een bestand..."

#~ msgid "Browse device..."
#~ msgstr "Verken apparaat..."

#~ msgid "Disconnect Device"
#~ msgstr "Verbreek verbinding met apparaat"

#~ msgid "Bluez daemon is not running, blueman-manager cannot continue."
#~ msgstr "Bluez daemon niet gestart, blueman-manager kan niet verder gaan."

#~ msgid "Controls bluetooth adapter power states"
#~ msgstr "Beheert de bluetooth adapter energiestatus"

#~ msgid "Bluetooth needs to be turned on for the bluetooth assistant to work"
#~ msgstr ""
#~ "Bluetooth dient voor de bluetooth assistent aangezet te worden om te werken"

#~ msgid "<b>Visibility setting</b>"
#~ msgstr "<b>Zichtbaarheid</b>"

#~ msgid "<b>dnsmasq</b>"
#~ msgstr "<b>dnsmasq</b>"

#~ msgid "Blueman"
#~ msgstr "Blueman"

#~ msgid "Blueman (dhclient)"
#~ msgstr "Blueman (dhclient)"

#~ msgid "NetworkManager"
#~ msgstr "Netwerkmanager"

#~ msgid ""
#~ "Allows you to receive a2dp audio from other bluetooth devices and play it "
#~ "over the speakers."
#~ msgstr ""
#~ "Laat u toe om a2dp audio van andere bluetooth apparaten te ontvangen en "
#~ "vervolgens af te spelen door uw speakers."

#~ msgid ""
#~ "<b>Welcome to the bluetooth device setup assistant. </b>\n"
#~ "\n"
#~ "\n"
#~ "It will walk you through the process of configuring and connecting to your "
#~ "bluetooth enabled devices."
#~ msgstr ""
#~ "<b>Welkom in de installatie assistent voor bluetooth apparaten. </b>\n"
#~ "\n"
#~ "\n"
#~ "Deze zal u helpen om de verbinding in te stellen voor apparaten met "
#~ "bluetooth mogelijkheden."

#~ msgid "Forcefully disconnect a device"
#~ msgstr "Verbinding geforceerd verbreken"<|MERGE_RESOLUTION|>--- conflicted
+++ resolved
@@ -7,39 +7,24 @@
 msgstr ""
 "Project-Id-Version: blueman\n"
 "Report-Msgid-Bugs-To: FULL NAME <EMAIL@ADDRESS>\n"
-<<<<<<< HEAD
-"POT-Creation-Date: 2009-11-04 10:55+0200\n"
-"PO-Revision-Date: 2009-11-07 14:15+0000\n"
-"Last-Translator: Vincent Van Houtte <vvh@synergylaw.be>\n"
-=======
 "POT-Creation-Date: 2009-12-29 20:33+0200\n"
 "PO-Revision-Date: 2009-12-29 19:39+0000\n"
 "Last-Translator: Vincent Van Houtte <Unknown>\n"
->>>>>>> 4142183f
 "Language-Team: Dutch <nl@li.org>\n"
 "MIME-Version: 1.0\n"
 "Content-Type: text/plain; charset=UTF-8\n"
 "Content-Transfer-Encoding: 8bit\n"
 "Plural-Forms: nplurals=2; plural=n != 1;\n"
-<<<<<<< HEAD
-"X-Launchpad-Export-Date: 2009-11-05 08:34+0000\n"
-=======
 "X-Launchpad-Export-Date: 2009-12-30 04:44+0000\n"
->>>>>>> 4142183f
 "X-Generator: Launchpad (build Unknown)\n"
 
 #: ../data/ui/adapters-tab.ui.h:1
 msgid "<b>Friendly Name</b>"
-msgstr ""
+msgstr "<b>Vriendelijke naam</b>"
 
 #: ../data/ui/adapters-tab.ui.h:2
-<<<<<<< HEAD
-msgid "<b>Visibility setting</b>"
+msgid "<b>Visibility Setting</b>"
 msgstr "<b>Zichtbaarheid</b>"
-=======
-msgid "<b>Visibility Setting</b>"
-msgstr ""
->>>>>>> 4142183f
 
 #: ../data/ui/adapters-tab.ui.h:3
 msgid "Always visible"
@@ -51,7 +36,7 @@
 
 #: ../data/ui/adapters-tab.ui.h:5
 msgid "Temporarily visible"
-msgstr ""
+msgstr "Tijdelijk zichtbaar"
 
 #: ../data/ui/adapters.ui.h:1
 msgid "Bluetooth Adapters"
@@ -187,21 +172,6 @@
 msgstr "<b>Diensten</b>"
 
 #: ../data/ui/services-network.ui.h:7
-<<<<<<< HEAD
-msgid "<b>dnsmasq</b>"
-msgstr "<b>dnsmasq</b>"
-
-#: ../data/ui/services-network.ui.h:8
-msgid "Blueman"
-msgstr "Blueman"
-
-#: ../data/ui/services-network.ui.h:9
-msgid "Blueman (dhclient)"
-msgstr "Blueman (dhclient)"
-
-#: ../data/ui/services-network.ui.h:10
-=======
->>>>>>> 4142183f
 msgid "DHCP server type:"
 msgstr "DHCP server type:"
 
@@ -222,13 +192,6 @@
 #: ../data/ui/services-network.ui.h:11
 msgid "Network Access Point (NAP)"
 msgstr "Network Access Point (NAP)"
-<<<<<<< HEAD
-
-#: ../data/ui/services-network.ui.h:15
-msgid "NetworkManager"
-msgstr "Netwerkmanager"
-=======
->>>>>>> 4142183f
 
 #: ../data/ui/services-network.ui.h:12
 msgid "Recommended"
@@ -283,12 +246,8 @@
 msgid ""
 "<b>After applying these settings Bluetooth daemon will be restarted.</b>"
 msgstr ""
-<<<<<<< HEAD
-"<b>Nadat deze instellingen zijn gewijzigd, zal de bluetooth daemon herstarten.</b>"
-=======
 "<b>Nadat deze instellingen zijn gewijzigd, zal de bluetooth daemon "
 "herstarten.</b>"
->>>>>>> 4142183f
 
 #: ../data/ui/services-audio.ui.h:2
 msgid "<b>Audio Settings</b>"
@@ -311,8 +270,6 @@
 "Allows you to receive a2dp audio from other Bluetooth devices and play it "
 "over the speakers."
 msgstr ""
-"Laat u toe om a2dp audio van andere bluetooth apparaten te ontvangen en "
-"vervolgens af te spelen door uw speakers."
 
 #: ../data/ui/services-audio.ui.h:7
 msgid ""
@@ -365,14 +322,6 @@
 "It will walk you through the process of configuring and connecting to your "
 "Bluetooth enabled devices."
 msgstr ""
-<<<<<<< HEAD
-"<b>Welkom in de installatie assistent voor bluetooth apparaten. </b>\n"
-"\n"
-"\n"
-"Deze zal u helpen om de verbinding in te stellen voor apparaten met bluetooth "
-"mogelijkheden."
-=======
->>>>>>> 4142183f
 
 #: ../data/ui/assistant.ui.h:9
 msgid "Proceed Without Pairing"
@@ -726,10 +675,6 @@
 "Ontvangen signaalsterkte: %(rssi)u%% <i>(%(rssi_state)s)</i>\n"
 "Verbindingskwaliteit: %(lq)u%%\n"
 "<b>Zendsterkte: %(tpl)u%%</b> <i>(%(tpl_state)s)</i>"
-<<<<<<< HEAD
-
-=======
->>>>>>> 4142183f
 
 #: ../blueman/gui/manager/ManagerDeviceList.py:509
 #, python-format
@@ -743,10 +688,6 @@
 "Ontvangen signaalsterkte: %(rssi)u%% <i>(%(rssi_state)s)</i>\n"
 "<b>Verbindingskwaliteit: %(lq)u%%</b>\n"
 "Zendsterkte: %(tpl)u%% <i>(%(tpl_state)s)</i>"
-<<<<<<< HEAD
-
-=======
->>>>>>> 4142183f
 
 #: ../blueman/gui/manager/ManagerDeviceList.py:511
 #, python-format
@@ -760,10 +701,6 @@
 "<b>Ontvangen signaalsterkte: %(rssi)u%%</b> <i>(%(rssi_state)s)</i>\n"
 "Verbindingskwaliteit: %(lq)u%%\n"
 "Zendsterkte: %(tpl)u%% <i>(%(tpl_state)s)</i>"
-<<<<<<< HEAD
-
-=======
->>>>>>> 4142183f
 
 #: ../blueman/gui/manager/ManagerDeviceMenu.py:124
 #: ../blueman/gui/manager/ManagerDeviceMenu.py:596
@@ -912,15 +849,9 @@
 msgid "Disconnect"
 msgstr ""
 
-<<<<<<< HEAD
-#: ../blueman/gui/manager/ManagerDeviceMenu.py:641
-msgid "Forcefully disconnect a device"
-msgstr "Verbinding geforceerd verbreken"
-=======
 #: ../blueman/gui/manager/ManagerDeviceMenu.py:629
 msgid "Forcefully disconnect the device"
 msgstr ""
->>>>>>> 4142183f
 
 #: ../blueman/gui/manager/ManagerDeviceMenu.py:638
 msgid "Disconnecting..."
@@ -1008,13 +939,8 @@
 "also unload <b>\"%(0)s\"</b>.\n"
 "Proceed?"
 msgstr ""
-<<<<<<< HEAD
-"Plugin <b>\"%(0)s\"</b> hangt af van <b>%(1)s</b>. <b>%(1)s</b> uitzetten zal "
-"ook <b>\"%(0)s\"</b> uitzetten.\n"
-=======
 "Plugin <b>\"%(0)s\"</b> hangt af van <b>%(1)s</b>. <b>%(1)s</b> uitzetten "
 "zal ook <b>\"%(0)s\"</b> uitzetten.\n"
->>>>>>> 4142183f
 "Verdergaan?"
 
 #: ../blueman/gui/applet/PluginDialog.py:322
@@ -1024,13 +950,8 @@
 "unload <b>%(0)s</b>.\n"
 "Proceed?"
 msgstr ""
-<<<<<<< HEAD
-"Plugin <b>%(0)s</b> conflicteert met <b>%(1)s</b>. Laden van <b>%(1)s</b> zal "
-"<b>%(0)s</b> uitzetten.\n"
-=======
 "Plugin <b>%(0)s</b> conflicteert met <b>%(1)s</b>. Laden van <b>%(1)s</b> "
 "zal <b>%(0)s</b> uitzetten.\n"
->>>>>>> 4142183f
 "Verdergaan?"
 
 #. translators: device class
@@ -1544,11 +1465,6 @@
 msgid "Serial port connection script failed"
 msgstr ""
 
-<<<<<<< HEAD
-#: ../blueman/plugins/applet/PowerManager.py:39
-msgid "<b>Bluetooth Off</b>"
-msgstr "<b>Bluetooth Uit</b>"
-=======
 #: ../blueman/plugins/applet/SerialManager.py:76
 #, python-format
 msgid ""
@@ -1559,7 +1475,6 @@
 #: ../blueman/plugins/applet/PowerManager.py:30
 msgid "Controls Bluetooth adapter power states"
 msgstr ""
->>>>>>> 4142183f
 
 #: ../blueman/plugins/applet/PowerManager.py:53
 msgid "<b>Bluetooth Off</b>"
