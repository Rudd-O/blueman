--- conflicted
+++ resolved
@@ -132,7 +132,6 @@
 
 
 class PulseAudio(AppletPlugin):
-<<<<<<< HEAD
     __author__ = "Walmis"
     __description__ = _("Automatically manages Pulseaudio Bluetooth sinks/sources.\n"
                         "<b>Note:</b> Requires pulseaudio 0.9.15 or higher")
@@ -176,7 +175,6 @@
                             path_keyword='device')
         self.signals.Handle('bluez', Headset(), self.on_hsp_prop_change, 'PropertyChanged', path_keyword='device')
 
-        self.signals.Handle(self.pulse_utils, "connected", self.on_pulse_connected)
         self.signals.Handle(self.pulse_utils, "event", self.on_pulse_event)
 
     def on_pulse_event(self, pa_utils, event, idx):
@@ -192,14 +190,6 @@
 
             pa_utils.GetCard(idx, card_cb)
 
-
-    def on_pulse_connected(self, pa_utils):
-        def modules_cb(modules):
-            for k, v in modules.items():
-                if v["name"] == "module-bluetooth-discover":
-                    pa_utils.UnloadModule(k, lambda x: dprint("Unload module-bluetooth-discover result", x))
-
-        self.pulse_utils.ListModules(modules_cb)
 
     def on_unload(self):
         self.signals.DisconnectAll()
@@ -337,217 +327,4 @@
         else:
             args = "address=%s profile=%s"
 
-        self.load_module(device_path, args % (device.Address, profile), load_cb)
-=======
-	__author__ = "Walmis"
-	__description__ = _("Automatically manages Pulseaudio Bluetooth sinks/sources.\n"
-						"<b>Note:</b> Requires pulseaudio 0.9.15 or higher")
-	__icon__ = "audio-card"
-	__options__  = {
-		"checked" : {"type": bool, "default": False},
-		"make_default_sink": {"type":bool, 
-							  "default": True, 
-							  "name": _("Make default sink"), 
-							  "desc": _("Make the a2dp audio sink the default after connection")},
-		"move_streams": {"type": bool, 
-						 "default": True, 
-						 "name": _("Move streams"), 
-						 "desc": _("Move existing audio streams to bluetooth device")}
-	}
-	def on_load(self, applet):
-		self.signals = SignalTracker()
-		if not self.get_option("checked"):
-			self.set_option("checked", True)
-			if not have("pactl"):
-				applet.Plugins.SetConfig("PulseAudio", False)
-				return
-			
-		self.bus = dbus.SystemBus()
-		
-		self.connected_sources = []
-		self.connected_sinks = []
-		self.connected_hs = []
-		
-		self.loaded_modules = {}
-		
-		self.pulse_utils = PulseAudioUtils()
-		version = self.pulse_utils.GetVersion()
-		dprint("PulseAudio version:", version)
-		
-		if version[0] == 0:
-			if tuple(version) < (0, 9, 15):
-				raise Exception("PulseAudio too old, required 0.9.15 or higher")
-		
-		self.signals.Handle("dbus", 
-							self.bus, 
-							self.on_sink_prop_change, 
-							"PropertyChanged", 
-							"org.bluez.AudioSink", 
-							path_keyword="device")
-							
-		self.signals.Handle("dbus", 
-							self.bus, 
-							self.on_source_prop_change, 
-							"PropertyChanged", 
-							"org.bluez.AudioSource", 
-							path_keyword="device")
-							
-		self.signals.Handle("dbus", 
-							self.bus, 
-							self.on_hsp_prop_change, 
-							"PropertyChanged", 
-							"org.bluez.Headset", 
-							path_keyword="device")
-		
-
-		self.signals.Handle(self.pulse_utils, "event", self.on_pulse_event)
-	
-	def on_pulse_event(self, pa_utils, event, idx):
-		if (EventType.CARD | EventType.CHANGE) == event:
-			dprint(event)
-			def card_cb(c):
-				dprint(c)
-				m = self.loaded_modules[c["proplist"]["bluez.path"]]
-				if c["owner_module"] == m.id:
-					if c["active_profile"] == "a2dp_source":
-						SourceRedirector(m.id, c["proplist"]["bluez.path"], pa_utils)
-			
-			pa_utils.GetCard(idx, card_cb)
-		
-	
-	def on_unload(self):
-		self.signals.DisconnectAll()
-		
-	def load_module(self, dev_path, args, cb=None):
-		if not dev_path in self.loaded_modules:
-			m = Module()
-			m.load(args, cb)
-			self.loaded_modules[dev_path] = m
-		else:
-			self.loaded_modules[dev_path].ref()
-		
-	def try_unload_module(self, dev_path):
-		try:
-			m = self.loaded_modules[dev_path]
-			m.unref()
-			if m.refcount == 0:
-				del self.loaded_modules[dev_path]
-		except Exception, e:
-			dprint(e)
-		
-	def on_source_prop_change(self, key, value, device):
-		dprint(key, value)
-			
-		if key == "State":
-			if value == "connected":
-				if not device in self.connected_sources:
-					self.connected_sources.append(device)
-					d = Device(device)
-					self.load_module(device, "path=%s address=%s profile=a2dp_source source_properties=device.icon_name=blueman card_properties=device.icon_name=blueman" % (device, d.Address))
-					
-			elif value == "disconnected":
-				self.try_unload_module(device)
-				if device in self.connected_sources:
-					self.connected_sources.remove(device)
-
-			elif value == "playing":
-				try:
-					m = self.loaded_modules[device]
-					def on_loaded(m):
-						SourceRedirector(m.id, device, self.pulse_utils)
-						m.disconnect(sig)
-					
-					if not m.id:
-						sig = m.connect("loaded", on_loaded)
-					else:
-						SourceRedirector(m.id, device, self.pulse_utils)
-					
-				except Exception, e:
-					dprint(e)
-				
-		
-	def on_sink_prop_change(self, key, value, device):
-		if key == "Connected" and value:
-			if not device in self.connected_sinks:
-				self.connected_sinks.append(device)
-				gobject.timeout_add(500, self.setup_pa, device, "a2dp")
-		
-		elif key == "Connected" and not value:
-			if device in self.connected_sinks:
-				self.connected_sinks.remove(device)
-			self.try_unload_module(device)
-		
-	def on_hsp_prop_change(self, key, value, device):
-		if key == "Connected" and value:
-			if not device in self.connected_hs:
-				self.connected_hs.append(device)
-				self.setup_pa(device, "hsp")
-		
-		elif key == "Connected" and not value:
-			self.try_unload_module(device)
-			if device in self.connected_hs:
-				self.connected_hs.remove(device)
-			
-	def move_pa_streams(self, sink_id):
-		def inputs_cb(inputs):
-			for k, v in inputs.iteritems():
-				dprint("moving stream", v["name"], "to sink", sink_id)
-				self.pulse_utils.MoveSinkInput(k, sink_id, None)
-		
-		self.pulse_utils.ListSinkInputs(inputs_cb)
-				
-	def setup_pa_sinks(self, module_id):
-		dprint("module", module_id)
-		
-		def sinks_cb(sinks):
-			for k, v in sinks.iteritems():
-				if v["owner_module"] == module_id:
-					if self.get_option("make_default_sink"):
-						dprint("Making sink", v["name"], "the default")
-						self.pulse_utils.SetDefaultSink(v["name"], None)
-					if self.get_option("move_streams"):
-						self.move_pa_streams(k)
-					
-		
-		self.pulse_utils.ListSinks(sinks_cb)
-		
-	def setup_pa(self, device_path, profile):
-		device = Device(device_path)
-		
-		
-		def load_cb(res):
-			dprint("Load result", res)
-
-			if res < 0:
-				Notification(_("Bluetooth Audio"), 
-							 _("Failed to initialize PulseAudio Bluetooth module. Bluetooth audio over PulseAudio will not work."), 
-							 pixbuf=get_notification_icon("gtk-dialog-error"), 
-							 status_icon=self.Applet.Plugins.StatusIcon)				
-			else:
-				Notification(_("Bluetooth Audio"), 
-							 _("Successfully connected to a Bluetooth audio device. This device will now be available in the PulseAudio mixer"), 
-							 pixbuf=get_notification_icon("audio-card"), 
-							 status_icon=self.Applet.Plugins.StatusIcon)	
-				if profile == "a2dp":			 
-					self.setup_pa_sinks(res)
-			
-			#connect to other services, so pulseaudio profile switcher could work
-			for s in ("headset", "audiosink", "audiosource"):	
-				try:
-					device.Services[s].Connect()
-				except KeyError:
-					pass
-				except Exception, e:
-					print e
-				
-		version = self.pulse_utils.GetVersion()
-		if version[0] == 1 or version[2] >= 18:
-			args = "address=%s profile=%s sink_properties=device.icon_name=blueman card_properties=device.icon_name=blueman"
-		else:
-			args = "address=%s profile=%s"
-
-		self.load_module(device_path, args % (device.Address, profile), load_cb)
-		
-		
-		
->>>>>>> b2c3cb01
+        self.load_module(device_path, args % (device.Address, profile), load_cb)